--- conflicted
+++ resolved
@@ -59,7 +59,6 @@
 
 import React, { useEffect, useState, Suspense } from "react";
 import ReactDOM from "react-dom";
-<<<<<<< HEAD
 import { Config, defaultConfig, loadConfig, saveConfig, validateConfig, UpdateMethod } from "./config";
 import { testConnection, TestResult } from "./hass";
 
@@ -241,56 +240,6 @@
             'options.entityIdHelp': 'Die Entitäts-ID zum Aktualisieren beim Beitreten/Verlassen von Meetings. Beispiel: input_boolean.in_meeting',
             'options.followBrowser': 'Browser-Sprache folgen',
             'test.testing': 'Testen...'
-=======
-import { Config, defaultConfig, loadConfig, saveConfig, UpdateMethod } from "./config";
-import { testConnection, TestResult } from "./hass";
-import { t, setLanguage, getCurrentLanguage, getSupportedLanguages, getLanguageName, SupportedLanguage, initializeTranslations } from "./translations";
-import Visibility from "@mui/icons-material/Visibility";
-import VisibilityOff from "@mui/icons-material/VisibilityOff";
-import LoadingButton from "@mui/lab/LoadingButton";
-import {
-    Alert,
-    Box,
-    Button,
-    FormControl,
-    FormControlLabel,
-    FormLabel,
-    IconButton,
-    InputAdornment,
-    Radio,
-    RadioGroup,
-    Snackbar,
-    Stack,
-    TextField,
-    ThemeProvider,
-    createTheme,
-    Select,
-    MenuItem,
-} from "@mui/material";
-
-/**
- * Create a theme with proper font settings
- */
-const theme = createTheme({
-    typography: {
-        fontFamily: '"Roboto", -apple-system, BlinkMacSystemFont, "Segoe UI", sans-serif',
-    },
-    components: {
-        MuiTextField: {
-            styleOverrides: {
-                root: {
-                    '& .MuiInputLabel-root': {
-                        fontSize: '14px',
-                    },
-                    '& .MuiInputBase-input': {
-                        fontSize: '14px',
-                    },
-                    '& .MuiFormHelperText-root': {
-                        fontSize: '12px',
-                    },
-                },
-            },
->>>>>>> 87254871
         },
         zh: {
             'options.updateMethod': '更新方法',
@@ -420,7 +369,6 @@
         }
     };
 
-<<<<<<< HEAD
     return translations[language]?.[key] || translations['en'][key] || key;
 };
 
@@ -644,36 +592,6 @@
 
 /**
  * Lightweight options component
-=======
-/**
- * Test status enumeration for connection testing
- */
-enum TestStatus {
-    NotTested,
-    Testing,
-    Complete,
-}
-
-/**
- * Loading component for the options page
- */
-const OptionsLoading = () => (
-    <div style={{
-        display: 'flex',
-        justifyContent: 'center',
-        alignItems: 'center',
-        height: '400px',
-        fontFamily: '-apple-system, BlinkMacSystemFont, "Segoe UI", Roboto, sans-serif',
-        fontSize: '16px',
-        color: '#666'
-    }}>
-        Loading options...
-    </div>
-);
-
-/**
- * Main options component for configuration
->>>>>>> 87254871
  */
 const Options = () => {
     const [config, setConfig] = useState<Config>(defaultConfig);
@@ -692,11 +610,7 @@
     const [showLanguageToast, setShowLanguageToast] = useState<boolean>(false);
 
     /**
-<<<<<<< HEAD
      * Populate the previous configuration on load
-=======
-     * Populate the previous configuration on load and initialize translations
->>>>>>> 87254871
      */
     useEffect(() => {
         // Initialize translations first
@@ -705,15 +619,10 @@
         loadConfig().then((loadedConfig) => {
             setConfig(loadedConfig);
             setOriginalConfig(loadedConfig);
-<<<<<<< HEAD
         }).catch((error) => {
             console.error("Error loading config:", error);
             setConfig(defaultConfig);
             setOriginalConfig(defaultConfig);
-=======
-            // Set the language from config
-            setLanguage(loadedConfig.language);
->>>>>>> 87254871
         });
     }, []);
 
@@ -749,33 +658,16 @@
         setTimeout(() => setShowLanguageToast(false), 3000);
     };
 
-<<<<<<< HEAD
 
 
     /**
      * Check if configuration has changed
      */
     const hasConfigChanged = (): boolean => {
-=======
-    /**
-     * Handles language change
-     */
-    const handleLanguageChange = (newLanguage: SupportedLanguage) => {
-        setConfig({ ...config, language: newLanguage });
-        setLanguage(newLanguage);
-    };
-
-    /**
-     * Check if configuration has changed
-     * @returns True if configuration has changed, false otherwise
-     */
-    const hasConfigChanged = () => {
->>>>>>> 87254871
         return JSON.stringify(config) !== JSON.stringify(originalConfig);
     };
 
     /**
-<<<<<<< HEAD
      * Check if required fields are filled
      */
     const areRequiredFieldsFilled = (): boolean => {
@@ -787,27 +679,6 @@
      * Check if there is enough information to test
      */
     const hasUrlToTest = (): boolean => {
-=======
-     * Check if there's a URL to test
-     * @returns True if there's a valid URL to test, false otherwise
-     */
-    const hasUrlToTest = () => {
-        if (config.method === "api") {
-            return config.host && config.host.trim() !== "" &&
-                   config.token && config.token.trim() !== "" &&
-                   config.entity_id && config.entity_id.trim() !== "";
-        } else if (config.method === "webhook") {
-            return config.webhook_url && config.webhook_url.trim() !== "";
-        }
-        return false;
-    };
-
-    /**
-     * Check if all required fields are filled
-     * @returns True if all required fields are filled, false otherwise
-     */
-    const areRequiredFieldsFilled = () => {
->>>>>>> 87254871
         if (config.method === "api") {
             return (
                 config.host.trim() !== "" &&
@@ -821,7 +692,6 @@
     };
 
     return (
-<<<<<<< HEAD
         <>
             <style>{optionsStyles}</style>
             {showLanguageToast && (
@@ -891,116 +761,6 @@
                                 onChange={(e) => setConfig({ ...config, host: e.target.value })}
                                 className="form-field"
                                 placeholder="http://homeassistant.local"
-=======
-        <ThemeProvider theme={theme}>
-            <Box
-                sx={{
-                    width: 450,
-                    maxHeight: 600,
-                    overflow: 'auto',
-                    padding: 2,
-                    boxSizing: 'border-box'
-                }}
-            >
-                <Stack spacing={2}>
-                    <Box>
-                        <FormControl fullWidth variant="standard">
-                            <FormLabel component="legend">{t('options.language')}</FormLabel>
-                            <Select
-                                value={config.language}
-                                onChange={(e) => handleLanguageChange(e.target.value as SupportedLanguage)}
-                                variant="standard"
-                            >
-                                {getSupportedLanguages().map((lang) => (
-                                    <MenuItem key={lang} value={lang}>
-                                        {getLanguageName(lang)}
-                                    </MenuItem>
-                                ))}
-                            </Select>
-                        </FormControl>
-                    </Box>
-                    <Box>
-                        <FormControl component="fieldset">
-                            <FormLabel component="legend">{t('options.updateMethod')}</FormLabel>
-                            <RadioGroup
-                                value={config.method}
-                                onChange={(e) =>
-                                    setConfig({ ...config, method: e.target.value as UpdateMethod })
-                                }
-                            >
-                                <FormControlLabel value="api" control={<Radio />} label={t('options.api')} />
-                                <FormControlLabel value="webhook" control={<Radio />} label={t('options.webhook')} />
-                            </RadioGroup>
-                        </FormControl>
-                    </Box>
-                    {config.method === "api" && (
-                        <Box>
-                            <TextField
-                                id="host"
-                                name="host"
-                                label={`${t('options.hostUrl')} *`}
-                                value={config.host}
-                                onChange={(e) =>
-                                    setConfig({ ...config, host: e.target.value })
-                                }
-                                helperText={t('options.hostUrlHelp')}
-                                variant="standard"
-                                fullWidth
-                                required
-                            />
-                        </Box>
-                    )}
-                    {config.method === "webhook" && (
-                        <Box>
-                            <TextField
-                                id="webhook_url"
-                                name="webhook_url"
-                                label={t('options.webhookUrl')}
-                                value={config.webhook_url}
-                                onChange={(e) =>
-                                    setConfig({ ...config, webhook_url: e.target.value })
-                                }
-                                helperText={t('options.webhookUrlHelp')}
-                                variant="standard"
-                                fullWidth
-                                required
-                            />
-                        </Box>
-                    )}
-                    {config.method === "api" && (
-                        <Box>
-                            <TextField
-                                id="token"
-                                name="token"
-                                type={showToken ? "text" : "password"}
-                                label={t('options.authToken')}
-                                value={config.token}
-                                onChange={(e) =>
-                                    setConfig({ ...config, token: e.target.value })
-                                }
-                                variant="standard"
-                                fullWidth
-                                required
-                                InputProps={{
-                                    endAdornment: (
-                                        <InputAdornment position="end">
-                                            <IconButton
-                                                aria-label="Toggle auth token visibility"
-                                                onClick={() =>
-                                                    setShowToken(!showToken)
-                                                }
-                                                edge="end"
-                                            >
-                                                {showToken ? (
-                                                    <Visibility />
-                                                ) : (
-                                                    <VisibilityOff />
-                                                )}
-                                            </IconButton>
-                                        </InputAdornment>
-                                    ),
-                                }}
->>>>>>> 87254871
                             />
                             <div className="form-helper" dangerouslySetInnerHTML={{ __html: t('options.hostUrlHelp') }}></div>
                         </div>
@@ -1041,12 +801,7 @@
                             <label htmlFor='entity_id' className='form-label'>{t('options.entityId')} *</label>
                             <input
                                 id="entity_id"
-<<<<<<< HEAD
                                 type="text"
-=======
-                                name="entity_id"
-                                label={t('options.entityId')}
->>>>>>> 87254871
                                 value={config.entity_id}
                                 onChange={(e) => setConfig({ ...config, entity_id: e.target.value })}
                                 className="form-field"
@@ -1099,63 +854,10 @@
                             {testStatus === 'testing' ? 'Testing...' : 'Test'}
                         </button>
                     )}
-<<<<<<< HEAD
                         <button
                             className="button button-primary"
                             onClick={save}
                             disabled={!hasConfigChanged() || !areRequiredFieldsFilled()}
-=======
-                    <Box sx={{
-                        display: 'flex',
-                        justifyContent: 'space-between',
-                        alignItems: 'center',
-                        paddingTop: 1
-                    }}>
-                        {hasUrlToTest() && (
-                            <LoadingButton
-                                size="small"
-                                onClick={test}
-                                loading={testStatus === TestStatus.Testing}
-                                loadingIndicator={t('test.testing')}
-                                variant="outlined"
-                            >
-                                {t('options.test')}
-                            </LoadingButton>
-                        )}
-                        <Button
-                            variant="contained"
-                            onClick={save}
-                            disabled={!hasConfigChanged() || !areRequiredFieldsFilled()}
-                            sx={{
-                                backgroundColor: (hasConfigChanged() && areRequiredFieldsFilled()) ? undefined : '#ccc',
-                                color: (hasConfigChanged() && areRequiredFieldsFilled()) ? undefined : '#666',
-                                '&:hover': {
-                                    backgroundColor: (hasConfigChanged() && areRequiredFieldsFilled()) ? undefined : '#ccc',
-                                }
-                            }}
-                        >
-                            {t('options.save')}
-                        </Button>
-                    </Box>
-                    <Box sx={{ minHeight: 20, position: 'relative' }}>
-                        <Snackbar
-                            open={saved}
-                            autoHideDuration={6000}
-                            onClose={() => setSaved(false)}
-                        >
-                            <Alert
-                                onClose={() => setSaved(false)}
-                                severity="success"
-                                sx={{ width: "100%" }}
-                            >
-                                {t('options.configurationSaved')}
-                            </Alert>
-                        </Snackbar>
-                        <Snackbar
-                            open={testStatus === TestStatus.Complete}
-                            autoHideDuration={6000}
-                            onClose={() => setTestStatus(TestStatus.NotTested)}
->>>>>>> 87254871
                         >
                             {t('options.save')}
                         </button>
